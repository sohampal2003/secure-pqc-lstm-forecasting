--- conflicted
+++ resolved
@@ -125,7 +125,6 @@
                 current_sequence = current_sequence.squeeze(0)
             
             # Add prediction to the end of the sequence
-<<<<<<< HEAD
             # Ensure prediction has the same number of dimensions as current_sequence
             if current_sequence.dim() == 2:
                 # current_sequence is (sequence_length, input_features)
@@ -139,9 +138,6 @@
             print(f"DEBUG: Step {i+1} - current_sequence shape: {current_sequence.shape}, prediction shape: {prediction.shape}, prediction_reshaped shape: {prediction_reshaped.shape}")
             
             current_sequence = torch.cat([current_sequence[1:], prediction_reshaped], dim=0)
-=======
-            current_sequence = torch.cat([current_sequence[1:], prediction], dim=0)
->>>>>>> 5d594477
     
     return np.array(forecasts)
 
